import { createAnthropic } from "@ai-sdk/anthropic";
import { createGoogleGenerativeAI } from "@ai-sdk/google";
import { createGroq } from "@ai-sdk/groq";
import { createOpenAI } from "@ai-sdk/openai";
import { RecursiveCharacterTextSplitter } from "langchain/text_splitter";
import {
    generateObject as aiGenerateObject,
    generateText as aiGenerateText,
    CoreTool,
    GenerateObjectResult,
    StepResult as AIStepResult,
} from "ai";
import { Buffer } from "buffer";
import { createOllama } from "ollama-ai-provider";
import OpenAI from "openai";
import Together from "together-ai";
import { ZodSchema } from "zod";
import { elizaLogger } from "./index.ts";
import { getModel, models } from "./models.ts";
import {
    parseBooleanFromText,
    parseJsonArrayFromText,
    parseJSONObjectFromText,
    parseShouldRespondFromText,
    parseActionResponseFromText,
} from "./parsing.ts";
import settings from "./settings.ts";
import {
    Content,
    IAgentRuntime,
    IImageDescriptionService,
    ITextGenerationService,
    ModelClass,
    ModelProviderName,
    ServiceType,
    SearchResponse,
    ActionResponse,
    ITokenizationService,
    TelemetrySettings,
} from "./types.ts";
import { fal } from "@fal-ai/client";
import { tavily } from "@tavily/core";

type Tool = CoreTool<any, any>;
type StepResult = AIStepResult<any>;

/**
 * Send a message to the model for a text generateText - receive a string back and parse how you'd like
 * @param opts - The options for the generateText request.
 * @param opts.context The context of the message to be completed.
 * @param opts.stop A list of strings to stop the generateText at.
 * @param opts.model The model to use for generateText.
 * @param opts.frequency_penalty The frequency penalty to apply to the generateText.
 * @param opts.presence_penalty The presence penalty to apply to the generateText.
 * @param opts.temperature The temperature to apply to the generateText.
 * @param opts.max_context_length The maximum length of the context to apply to the generateText.
 * @returns The completed message.
 */

export async function generateText({
    runtime,
    context,
    modelClass,
    tools = {},
    onStepFinish,
    maxSteps = 1,
    stop,
    customSystemPrompt,
}: {
    runtime: IAgentRuntime;
    context: string;
    modelClass: string;
    tools?: Record<string, Tool>;
    onStepFinish?: (event: StepResult) => Promise<void> | void;
    maxSteps?: number;
    stop?: string[];
    customSystemPrompt?: string;
}): Promise<string> {
    if (!context) {
        console.error("generateText context is empty");
        return "";
    }

    elizaLogger.log("Generating text...");

    elizaLogger.info("Generating text with options:", {
        modelProvider: runtime.modelProvider,
        model: modelClass,
    });

    const provider = runtime.modelProvider;
    const endpoint =
        runtime.character.modelEndpointOverride || models[provider].endpoint;
    let model = models[provider].model[modelClass];

    // allow character.json settings => secrets to override models
    // FIXME: add MODEL_MEDIUM support
    switch (provider) {
        // if runtime.getSetting("LLAMACLOUD_MODEL_LARGE") is true and modelProvider is LLAMACLOUD, then use the large model
        case ModelProviderName.LLAMACLOUD:
            {
                switch (modelClass) {
                    case ModelClass.LARGE:
                        {
                            model =
                                runtime.getSetting("LLAMACLOUD_MODEL_LARGE") ||
                                model;
                        }
                        break;
                    case ModelClass.SMALL:
                        {
                            model =
                                runtime.getSetting("LLAMACLOUD_MODEL_SMALL") ||
                                model;
                        }
                        break;
                }
            }
            break;
        case ModelProviderName.TOGETHER:
            {
                switch (modelClass) {
                    case ModelClass.LARGE:
                        {
                            model =
                                runtime.getSetting("TOGETHER_MODEL_LARGE") ||
                                model;
                        }
                        break;
                    case ModelClass.SMALL:
                        {
                            model =
                                runtime.getSetting("TOGETHER_MODEL_SMALL") ||
                                model;
                        }
                        break;
                }
            }
            break;
        case ModelProviderName.OPENROUTER:
            {
                switch (modelClass) {
                    case ModelClass.LARGE:
                        {
                            model =
                                runtime.getSetting("LARGE_OPENROUTER_MODEL") ||
                                model;
                        }
                        break;
                    case ModelClass.SMALL:
                        {
                            model =
                                runtime.getSetting("SMALL_OPENROUTER_MODEL") ||
                                model;
                        }
                        break;
                }
            }
            break;
    }

    elizaLogger.info("Selected model:", model);

    const modelConfiguration = runtime.character?.settings?.modelConfig;
    const temperature =
        modelConfiguration?.temperature ||
        models[provider].settings.temperature;
    const frequency_penalty =
        modelConfiguration?.frequency_penalty ||
        models[provider].settings.frequency_penalty;
    const presence_penalty =
        modelConfiguration?.presence_penalty ||
        models[provider].settings.presence_penalty;
    const max_context_length =
        modelConfiguration?.maxInputTokens ||
        models[provider].settings.maxInputTokens;
    const max_response_length =
        modelConfiguration?.max_response_length ||
        models[provider].settings.maxOutputTokens;
    const experimental_telemetry =
        modelConfiguration?.experimental_telemetry ||
        models[provider].settings.experimental_telemetry;

    const apiKey = runtime.token;

    try {
        elizaLogger.debug(
            `Trimming context to max length of ${max_context_length} tokens.`
        );
<<<<<<< HEAD
        const tokenizationService = runtime.getService<ITokenizationService>(
            ServiceType.TOKENIZATION
        );

        context = await tokenizationService.trimTokens(
            context,
            max_context_length,
            model
        );
=======
        context = trimTokens(context, max_context_length, "gpt-4o");
>>>>>>> 2b6c6a90

        let response: string;

        const _stop = stop || models[provider].settings.stop;
        elizaLogger.debug(
            `Using provider: ${provider}, model: ${model}, temperature: ${temperature}, max response length: ${max_response_length}`
        );

        switch (provider) {
            // OPENAI & LLAMACLOUD shared same structure.
            case ModelProviderName.OPENAI:
            case ModelProviderName.ETERNALAI:
            case ModelProviderName.ALI_BAILIAN:
            case ModelProviderName.VOLENGINE:
            case ModelProviderName.LLAMACLOUD:
            case ModelProviderName.NANOGPT:
            case ModelProviderName.HYPERBOLIC:
            case ModelProviderName.TOGETHER:
            case ModelProviderName.AKASH_CHAT_API: {
                elizaLogger.debug("Initializing OpenAI model.");
                const openai = createOpenAI({
                    apiKey,
                    baseURL: endpoint,
                    fetch: runtime.fetch,
                });

                const { text: openaiResponse } = await aiGenerateText({
                    model: openai.languageModel(model),
                    prompt: context,
                    system:
                        runtime.character.system ??
                        settings.SYSTEM_PROMPT ??
                        undefined,
                    tools: tools,
                    onStepFinish: onStepFinish,
                    maxSteps: maxSteps,
                    temperature: temperature,
                    maxTokens: max_response_length,
                    frequencyPenalty: frequency_penalty,
                    presencePenalty: presence_penalty,
                    experimental_telemetry: experimental_telemetry,
                });

                response = openaiResponse;
                elizaLogger.debug("Received response from OpenAI model.");
                break;
            }

            case ModelProviderName.GOOGLE: {
                const google = createGoogleGenerativeAI({
                    apiKey,
                    fetch: runtime.fetch,
                });

                const { text: googleResponse } = await aiGenerateText({
                    model: google(model),
                    prompt: context,
                    system:
                        runtime.character.system ??
                        settings.SYSTEM_PROMPT ??
                        undefined,
                    tools: tools,
                    onStepFinish: onStepFinish,
                    maxSteps: maxSteps,
                    temperature: temperature,
                    maxTokens: max_response_length,
                    frequencyPenalty: frequency_penalty,
                    presencePenalty: presence_penalty,
                    experimental_telemetry: experimental_telemetry,
                });

                response = googleResponse;
                elizaLogger.debug("Received response from Google model.");
                break;
            }

            case ModelProviderName.ANTHROPIC: {
                elizaLogger.debug("Initializing Anthropic model.");

                const anthropic = createAnthropic({
                    apiKey,
                    fetch: runtime.fetch,
                });

                const { text: anthropicResponse } = await aiGenerateText({
                    model: anthropic.languageModel(model),
                    prompt: context,
                    system:
                        runtime.character.system ??
                        settings.SYSTEM_PROMPT ??
                        undefined,
                    tools: tools,
                    onStepFinish: onStepFinish,
                    maxSteps: maxSteps,
                    temperature: temperature,
                    maxTokens: max_response_length,
                    frequencyPenalty: frequency_penalty,
                    presencePenalty: presence_penalty,
                    experimental_telemetry: experimental_telemetry,
                });

                response = anthropicResponse;
                elizaLogger.debug("Received response from Anthropic model.");
                break;
            }

            case ModelProviderName.CLAUDE_VERTEX: {
                elizaLogger.debug("Initializing Claude Vertex model.");

                const anthropic = createAnthropic({
                    apiKey,
                    fetch: runtime.fetch,
                });

                const { text: anthropicResponse } = await aiGenerateText({
                    model: anthropic.languageModel(model),
                    prompt: context,
                    system:
                        runtime.character.system ??
                        settings.SYSTEM_PROMPT ??
                        undefined,
                    tools: tools,
                    onStepFinish: onStepFinish,
                    maxSteps: maxSteps,
                    temperature: temperature,
                    maxTokens: max_response_length,
                    frequencyPenalty: frequency_penalty,
                    presencePenalty: presence_penalty,
                    experimental_telemetry: experimental_telemetry,
                });

                response = anthropicResponse;
                elizaLogger.debug(
                    "Received response from Claude Vertex model."
                );
                break;
            }

            case ModelProviderName.GROK: {
                elizaLogger.debug("Initializing Grok model.");
                const grok = createOpenAI({
                    apiKey,
                    baseURL: endpoint,
                    fetch: runtime.fetch,
                });

                const { text: grokResponse } = await aiGenerateText({
                    model: grok.languageModel(model, {
                        parallelToolCalls: false,
                    }),
                    prompt: context,
                    system:
                        runtime.character.system ??
                        settings.SYSTEM_PROMPT ??
                        undefined,
                    tools: tools,
                    onStepFinish: onStepFinish,
                    maxSteps: maxSteps,
                    temperature: temperature,
                    maxTokens: max_response_length,
                    frequencyPenalty: frequency_penalty,
                    presencePenalty: presence_penalty,
                    experimental_telemetry: experimental_telemetry,
                });

                response = grokResponse;
                elizaLogger.debug("Received response from Grok model.");
                break;
            }

            case ModelProviderName.GROQ: {
                const groq = createGroq({ apiKey, fetch: runtime.fetch });

                const { text: groqResponse } = await aiGenerateText({
                    model: groq.languageModel(model),
                    prompt: context,
                    temperature: temperature,
                    system:
                        runtime.character.system ??
                        settings.SYSTEM_PROMPT ??
                        undefined,
                    tools: tools,
                    onStepFinish: onStepFinish,
                    maxSteps: maxSteps,
                    maxTokens: max_response_length,
                    frequencyPenalty: frequency_penalty,
                    presencePenalty: presence_penalty,
                    experimental_telemetry: experimental_telemetry,
                });

                response = groqResponse;
                break;
            }

            case ModelProviderName.LLAMALOCAL: {
                elizaLogger.debug(
                    "Using local Llama model for text completion."
                );
                const textGenerationService =
                    runtime.getService<ITextGenerationService>(
                        ServiceType.TEXT_GENERATION
                    );

                if (!textGenerationService) {
                    throw new Error("Text generation service not found");
                }

                response = await textGenerationService.queueTextCompletion(
                    context,
                    temperature,
                    _stop,
                    frequency_penalty,
                    presence_penalty,
                    max_response_length
                );
                elizaLogger.debug("Received response from local Llama model.");
                break;
            }

            case ModelProviderName.REDPILL: {
                elizaLogger.debug("Initializing RedPill model.");
                const serverUrl = models[provider].endpoint;
                const openai = createOpenAI({
                    apiKey,
                    baseURL: serverUrl,
                    fetch: runtime.fetch,
                });

                const { text: redpillResponse } = await aiGenerateText({
                    model: openai.languageModel(model),
                    prompt: context,
                    temperature: temperature,
                    system:
                        runtime.character.system ??
                        settings.SYSTEM_PROMPT ??
                        undefined,
                    tools: tools,
                    onStepFinish: onStepFinish,
                    maxSteps: maxSteps,
                    maxTokens: max_response_length,
                    frequencyPenalty: frequency_penalty,
                    presencePenalty: presence_penalty,
                    experimental_telemetry: experimental_telemetry,
                });

                response = redpillResponse;
                elizaLogger.debug("Received response from redpill model.");
                break;
            }

            case ModelProviderName.OPENROUTER: {
                elizaLogger.debug("Initializing OpenRouter model.");
                const serverUrl = models[provider].endpoint;
                const openrouter = createOpenAI({
                    apiKey,
                    baseURL: serverUrl,
                    fetch: runtime.fetch,
                });

                const { text: openrouterResponse } = await aiGenerateText({
                    model: openrouter.languageModel(model),
                    prompt: context,
                    temperature: temperature,
                    system:
                        runtime.character.system ??
                        settings.SYSTEM_PROMPT ??
                        undefined,
                    tools: tools,
                    onStepFinish: onStepFinish,
                    maxSteps: maxSteps,
                    maxTokens: max_response_length,
                    frequencyPenalty: frequency_penalty,
                    presencePenalty: presence_penalty,
                    experimental_telemetry: experimental_telemetry,
                });

                response = openrouterResponse;
                elizaLogger.debug("Received response from OpenRouter model.");
                break;
            }

            case ModelProviderName.OLLAMA:
                {
                    elizaLogger.debug("Initializing Ollama model.");

                    const ollamaProvider = createOllama({
                        baseURL: models[provider].endpoint + "/api",
                        fetch: runtime.fetch,
                    });
                    const ollama = ollamaProvider(model);

                    elizaLogger.debug("****** MODEL\n", model);

                    const { text: ollamaResponse } = await aiGenerateText({
                        model: ollama,
                        prompt: context,
                        tools: tools,
                        onStepFinish: onStepFinish,
                        temperature: temperature,
                        maxSteps: maxSteps,
                        maxTokens: max_response_length,
                        frequencyPenalty: frequency_penalty,
                        presencePenalty: presence_penalty,
                        experimental_telemetry: experimental_telemetry,
                    });

                    response = ollamaResponse;
                }
                elizaLogger.debug("Received response from Ollama model.");
                break;

            case ModelProviderName.HEURIST: {
                elizaLogger.debug("Initializing Heurist model.");
                const heurist = createOpenAI({
                    apiKey: apiKey,
                    baseURL: endpoint,
                    fetch: runtime.fetch,
                });

                const { text: heuristResponse } = await aiGenerateText({
                    model: heurist.languageModel(model),
                    prompt: context,
                    system:
                        customSystemPrompt ??
                        runtime.character.system ??
                        settings.SYSTEM_PROMPT ??
                        undefined,
                    tools: tools,
                    onStepFinish: onStepFinish,
                    temperature: temperature,
                    maxTokens: max_response_length,
                    maxSteps: maxSteps,
                    frequencyPenalty: frequency_penalty,
                    presencePenalty: presence_penalty,
                    experimental_telemetry: experimental_telemetry,
                });

                response = heuristResponse;
                elizaLogger.debug("Received response from Heurist model.");
                break;
            }
            case ModelProviderName.GAIANET: {
                elizaLogger.debug("Initializing GAIANET model.");

                var baseURL = models[provider].endpoint;
                if (!baseURL) {
                    switch (modelClass) {
                        case ModelClass.SMALL:
                            baseURL =
                                settings.SMALL_GAIANET_SERVER_URL ||
                                "https://llama3b.gaia.domains/v1";
                            break;
                        case ModelClass.MEDIUM:
                            baseURL =
                                settings.MEDIUM_GAIANET_SERVER_URL ||
                                "https://llama8b.gaia.domains/v1";
                            break;
                        case ModelClass.LARGE:
                            baseURL =
                                settings.LARGE_GAIANET_SERVER_URL ||
                                "https://qwen72b.gaia.domains/v1";
                            break;
                    }
                }

                elizaLogger.debug("Using GAIANET model with baseURL:", baseURL);

                const openai = createOpenAI({
                    apiKey,
                    baseURL: endpoint,
                    fetch: runtime.fetch,
                });

                const { text: openaiResponse } = await aiGenerateText({
                    model: openai.languageModel(model),
                    prompt: context,
                    system:
                        runtime.character.system ??
                        settings.SYSTEM_PROMPT ??
                        undefined,
                    tools: tools,
                    onStepFinish: onStepFinish,
                    maxSteps: maxSteps,
                    temperature: temperature,
                    maxTokens: max_response_length,
                    frequencyPenalty: frequency_penalty,
                    presencePenalty: presence_penalty,
                    experimental_telemetry: experimental_telemetry,
                });

                response = openaiResponse;
                elizaLogger.debug("Received response from GAIANET model.");
                break;
            }

            case ModelProviderName.GALADRIEL: {
                elizaLogger.debug("Initializing Galadriel model.");
                const galadriel = createOpenAI({
                    apiKey: apiKey,
                    baseURL: endpoint,
                    fetch: runtime.fetch,
                });

                const { text: galadrielResponse } = await aiGenerateText({
                    model: galadriel.languageModel(model),
                    prompt: context,
                    system:
                        runtime.character.system ??
                        settings.SYSTEM_PROMPT ??
                        undefined,
                    tools: tools,
                    onStepFinish: onStepFinish,
                    maxSteps: maxSteps,
                    temperature: temperature,
                    maxTokens: max_response_length,
                    frequencyPenalty: frequency_penalty,
                    presencePenalty: presence_penalty,
                    experimental_telemetry: experimental_telemetry,
                });

                response = galadrielResponse;
                elizaLogger.debug("Received response from Galadriel model.");
                break;
            }

            case ModelProviderName.VENICE: {
                elizaLogger.debug("Initializing Venice model.");
                const venice = createOpenAI({
                    apiKey: apiKey,
                    baseURL: endpoint,
                });

                const { text: veniceResponse } = await aiGenerateText({
                    model: venice.languageModel(model),
                    prompt: context,
                    system:
                        runtime.character.system ??
                        settings.SYSTEM_PROMPT ??
                        undefined,
                    tools: tools,
                    onStepFinish: onStepFinish,
                    temperature: temperature,
                    maxSteps: maxSteps,
                    maxTokens: max_response_length,
                });

                response = veniceResponse;
                elizaLogger.debug("Received response from Venice model.");
                break;
            }

            default: {
                const errorMessage = `Unsupported provider: ${provider}`;
                elizaLogger.error(errorMessage);
                throw new Error(errorMessage);
            }
        }

        return response;
    } catch (error) {
        elizaLogger.error("Error in generateText:", error);
        throw error;
    }
}

/**
 * Sends a message to the model to determine if it should respond to the given context.
 * @param opts - The options for the generateText request
 * @param opts.context The context to evaluate for response
 * @param opts.stop A list of strings to stop the generateText at
 * @param opts.model The model to use for generateText
 * @param opts.frequency_penalty The frequency penalty to apply (0.0 to 2.0)
 * @param opts.presence_penalty The presence penalty to apply (0.0 to 2.0)
 * @param opts.temperature The temperature to control randomness (0.0 to 2.0)
 * @param opts.serverUrl The URL of the API server
 * @param opts.max_context_length Maximum allowed context length in tokens
 * @param opts.max_response_length Maximum allowed response length in tokens
 * @returns Promise resolving to "RESPOND", "IGNORE", "STOP" or null
 */
export async function generateShouldRespond({
    runtime,
    context,
    modelClass,
}: {
    runtime: IAgentRuntime;
    context: string;
    modelClass: string;
}): Promise<"RESPOND" | "IGNORE" | "STOP" | null> {
    let retryDelay = 1000;
    while (true) {
        try {
            elizaLogger.debug(
                "Attempting to generate text with context:",
                context
            );
            const response = await generateText({
                runtime,
                context,
                modelClass,
            });

            elizaLogger.debug("Received response from generateText:", response);
            const parsedResponse = parseShouldRespondFromText(response.trim());
            if (parsedResponse) {
                elizaLogger.debug("Parsed response:", parsedResponse);
                return parsedResponse;
            } else {
                elizaLogger.debug("generateShouldRespond no response");
            }
        } catch (error) {
            elizaLogger.error("Error in generateShouldRespond:", error);
            if (
                error instanceof TypeError &&
                error.message.includes("queueTextCompletion")
            ) {
                elizaLogger.error(
                    "TypeError: Cannot read properties of null (reading 'queueTextCompletion')"
                );
            }
        }

        elizaLogger.log(`Retrying in ${retryDelay}ms...`);
        await new Promise((resolve) => setTimeout(resolve, retryDelay));
        retryDelay *= 2;
    }
}

/**
 * Splits content into chunks of specified size with optional overlapping bleed sections
 * @param content - The text content to split into chunks
 * @param chunkSize - The maximum size of each chunk in tokens
 * @param bleed - Number of characters to overlap between chunks (default: 100)
 * @returns Promise resolving to array of text chunks with bleed sections
 */
export async function splitChunks(
    content: string,
    chunkSize: number = 512,
    bleed: number = 20
): Promise<string[]> {
    const textSplitter = new RecursiveCharacterTextSplitter({
        chunkSize: Number(chunkSize),
        chunkOverlap: Number(bleed),
    });

    return textSplitter.splitText(content);
}

/**
 * Sends a message to the model and parses the response as a boolean value
 * @param opts - The options for the generateText request
 * @param opts.context The context to evaluate for the boolean response
 * @param opts.stop A list of strings to stop the generateText at
 * @param opts.model The model to use for generateText
 * @param opts.frequency_penalty The frequency penalty to apply (0.0 to 2.0)
 * @param opts.presence_penalty The presence penalty to apply (0.0 to 2.0)
 * @param opts.temperature The temperature to control randomness (0.0 to 2.0)
 * @param opts.serverUrl The URL of the API server
 * @param opts.token The API token for authentication
 * @param opts.max_context_length Maximum allowed context length in tokens
 * @param opts.max_response_length Maximum allowed response length in tokens
 * @returns Promise resolving to a boolean value parsed from the model's response
 */
export async function generateTrueOrFalse({
    runtime,
    context = "",
    modelClass,
}: {
    runtime: IAgentRuntime;
    context: string;
    modelClass: string;
}): Promise<boolean> {
    let retryDelay = 1000;

    const stop = Array.from(
        new Set([
            ...(models[runtime.modelProvider].settings.stop || []),
            ["\n"],
        ])
    ) as string[];

    while (true) {
        try {
            const response = await generateText({
                stop,
                runtime,
                context,
                modelClass,
            });

            const parsedResponse = parseBooleanFromText(response.trim());
            if (parsedResponse !== null) {
                return parsedResponse;
            }
        } catch (error) {
            elizaLogger.error("Error in generateTrueOrFalse:", error);
        }

        await new Promise((resolve) => setTimeout(resolve, retryDelay));
        retryDelay *= 2;
    }
}

/**
 * Send a message to the model and parse the response as a string array
 * @param opts - The options for the generateText request
 * @param opts.context The context/prompt to send to the model
 * @param opts.stop Array of strings that will stop the model's generation if encountered
 * @param opts.model The language model to use
 * @param opts.frequency_penalty The frequency penalty to apply (0.0 to 2.0)
 * @param opts.presence_penalty The presence penalty to apply (0.0 to 2.0)
 * @param opts.temperature The temperature to control randomness (0.0 to 2.0)
 * @param opts.serverUrl The URL of the API server
 * @param opts.token The API token for authentication
 * @param opts.max_context_length Maximum allowed context length in tokens
 * @param opts.max_response_length Maximum allowed response length in tokens
 * @returns Promise resolving to an array of strings parsed from the model's response
 */
export async function generateTextArray({
    runtime,
    context,
    modelClass,
}: {
    runtime: IAgentRuntime;
    context: string;
    modelClass: string;
}): Promise<string[]> {
    if (!context) {
        elizaLogger.error("generateTextArray context is empty");
        return [];
    }
    let retryDelay = 1000;

    while (true) {
        try {
            const response = await generateText({
                runtime,
                context,
                modelClass,
            });

            const parsedResponse = parseJsonArrayFromText(response);
            if (parsedResponse) {
                return parsedResponse;
            }
        } catch (error) {
            elizaLogger.error("Error in generateTextArray:", error);
        }

        await new Promise((resolve) => setTimeout(resolve, retryDelay));
        retryDelay *= 2;
    }
}

export async function generateObjectDeprecated({
    runtime,
    context,
    modelClass,
}: {
    runtime: IAgentRuntime;
    context: string;
    modelClass: string;
}): Promise<any> {
    if (!context) {
        elizaLogger.error("generateObjectDeprecated context is empty");
        return null;
    }
    let retryDelay = 1000;

    while (true) {
        try {
            // this is slightly different than generateObjectArray, in that we parse object, not object array
            const response = await generateText({
                runtime,
                context,
                modelClass,
            });
            const parsedResponse = parseJSONObjectFromText(response);
            if (parsedResponse) {
                return parsedResponse;
            }
        } catch (error) {
            elizaLogger.error("Error in generateObject:", error);
        }

        await new Promise((resolve) => setTimeout(resolve, retryDelay));
        retryDelay *= 2;
    }
}

export async function generateObjectArray({
    runtime,
    context,
    modelClass,
}: {
    runtime: IAgentRuntime;
    context: string;
    modelClass: string;
}): Promise<any[]> {
    if (!context) {
        elizaLogger.error("generateObjectArray context is empty");
        return [];
    }
    let retryDelay = 1000;

    while (true) {
        try {
            const response = await generateText({
                runtime,
                context,
                modelClass,
            });

            const parsedResponse = parseJsonArrayFromText(response);
            if (parsedResponse) {
                return parsedResponse;
            }
        } catch (error) {
            elizaLogger.error("Error in generateTextArray:", error);
        }

        await new Promise((resolve) => setTimeout(resolve, retryDelay));
        retryDelay *= 2;
    }
}

/**
 * Send a message to the model for generateText.
 * @param opts - The options for the generateText request.
 * @param opts.context The context of the message to be completed.
 * @param opts.stop A list of strings to stop the generateText at.
 * @param opts.model The model to use for generateText.
 * @param opts.frequency_penalty The frequency penalty to apply to the generateText.
 * @param opts.presence_penalty The presence penalty to apply to the generateText.
 * @param opts.temperature The temperature to apply to the generateText.
 * @param opts.max_context_length The maximum length of the context to apply to the generateText.
 * @returns The completed message.
 */
export async function generateMessageResponse({
    runtime,
    context,
    modelClass,
}: {
    runtime: IAgentRuntime;
    context: string;
    modelClass: string;
}): Promise<Content> {
    const provider = runtime.modelProvider;
    const model = models[provider].model[modelClass];
    const max_context_length = models[provider].settings.maxInputTokens;

    const tokenizationService = runtime.getService<ITokenizationService>(
        ServiceType.TOKENIZATION
    );

    context = await tokenizationService.trimTokens(
        context,
        max_context_length,
        model
    );
    let retryLength = 1000; // exponential backoff
    while (true) {
        try {
            elizaLogger.log("Generating message response..");

            const response = await generateText({
                runtime,
                context,
                modelClass,
            });

            // try parsing the response as JSON, if null then try again
            const parsedContent = parseJSONObjectFromText(response) as Content;
            if (!parsedContent) {
                elizaLogger.debug("parsedContent is null, retrying");
                continue;
            }

            return parsedContent;
        } catch (error) {
            elizaLogger.error("ERROR:", error);
            // wait for 2 seconds
            retryLength *= 2;
            await new Promise((resolve) => setTimeout(resolve, retryLength));
            elizaLogger.debug("Retrying...");
        }
    }
}

export const generateImage = async (
    data: {
        prompt: string;
        width: number;
        height: number;
        count?: number;
        negativePrompt?: string;
        numIterations?: number;
        guidanceScale?: number;
        seed?: number;
        modelId?: string;
        jobId?: string;
        stylePreset?: string;
        hideWatermark?: boolean;
    },
    runtime: IAgentRuntime
): Promise<{
    success: boolean;
    data?: string[];
    error?: any;
}> => {
    const model = getModel(runtime.imageModelProvider, ModelClass.IMAGE);
    const modelSettings = models[runtime.imageModelProvider].imageSettings;

    elizaLogger.info("Generating image with options:", {
        imageModelProvider: model,
    });

    const apiKey =
        runtime.imageModelProvider === runtime.modelProvider
            ? runtime.token
            : (() => {
                  // First try to match the specific provider
                  switch (runtime.imageModelProvider) {
                      case ModelProviderName.HEURIST:
                          return runtime.getSetting("HEURIST_API_KEY");
                      case ModelProviderName.TOGETHER:
                          return runtime.getSetting("TOGETHER_API_KEY");
                      case ModelProviderName.FAL:
                          return runtime.getSetting("FAL_API_KEY");
                      case ModelProviderName.OPENAI:
                          return runtime.getSetting("OPENAI_API_KEY");
                      case ModelProviderName.VENICE:
                          return runtime.getSetting("VENICE_API_KEY");
                      case ModelProviderName.LIVEPEER:
                          return runtime.getSetting("LIVEPEER_GATEWAY_URL");
                      default:
                          // If no specific match, try the fallback chain
                          return (
                              runtime.getSetting("HEURIST_API_KEY") ??
                              runtime.getSetting("TOGETHER_API_KEY") ??
                              runtime.getSetting("FAL_API_KEY") ??
                              runtime.getSetting("OPENAI_API_KEY") ??
                              runtime.getSetting("VENICE_API_KEY") ??
                              runtime.getSetting("LIVEPEER_GATEWAY_URL")
                          );
                  }
              })();
    try {
        if (runtime.imageModelProvider === ModelProviderName.HEURIST) {
            const response = await fetch(
                "http://sequencer.heurist.xyz/submit_job",
                {
                    method: "POST",
                    headers: {
                        Authorization: `Bearer ${apiKey}`,
                        "Content-Type": "application/json",
                    },
                    body: JSON.stringify({
                        job_id: data.jobId || crypto.randomUUID(),
                        model_input: {
                            SD: {
                                prompt: data.prompt,
                                neg_prompt: data.negativePrompt,
                                num_iterations: data.numIterations || 20,
                                width: data.width || 512,
                                height: data.height || 512,
                                guidance_scale: data.guidanceScale || 3,
                                seed: data.seed || -1,
                            },
                        },
                        model_id: data.modelId || "FLUX.1-dev",
                        deadline: 60,
                        priority: 1,
                    }),
                }
            );

            if (!response.ok) {
                throw new Error(
                    `Heurist image generation failed: ${response.statusText}`
                );
            }

            const imageURL = await response.json();
            return { success: true, data: [imageURL] };
        } else if (
            runtime.imageModelProvider === ModelProviderName.TOGETHER ||
            // for backwards compat
            runtime.imageModelProvider === ModelProviderName.LLAMACLOUD
        ) {
            const together = new Together({ apiKey: apiKey as string });
            const response = await together.images.create({
                model: "black-forest-labs/FLUX.1-schnell",
                prompt: data.prompt,
                width: data.width,
                height: data.height,
                steps: modelSettings?.steps ?? 4,
                n: data.count,
            });

            // Add type assertion to handle the response properly
            const togetherResponse =
                response as unknown as TogetherAIImageResponse;

            if (
                !togetherResponse.data ||
                !Array.isArray(togetherResponse.data)
            ) {
                throw new Error("Invalid response format from Together AI");
            }

            // Rest of the code remains the same...
            const base64s = await Promise.all(
                togetherResponse.data.map(async (image) => {
                    if (!image.url) {
                        elizaLogger.error("Missing URL in image data:", image);
                        throw new Error("Missing URL in Together AI response");
                    }

                    // Fetch the image from the URL
                    const imageResponse = await fetch(image.url);
                    if (!imageResponse.ok) {
                        throw new Error(
                            `Failed to fetch image: ${imageResponse.statusText}`
                        );
                    }

                    // Convert to blob and then to base64
                    const blob = await imageResponse.blob();
                    const arrayBuffer = await blob.arrayBuffer();
                    const base64 = Buffer.from(arrayBuffer).toString("base64");

                    // Return with proper MIME type
                    return `data:image/jpeg;base64,${base64}`;
                })
            );

            if (base64s.length === 0) {
                throw new Error("No images generated by Together AI");
            }

            elizaLogger.debug(`Generated ${base64s.length} images`);
            return { success: true, data: base64s };
        } else if (runtime.imageModelProvider === ModelProviderName.FAL) {
            fal.config({
                credentials: apiKey as string,
            });

            // Prepare the input parameters according to their schema
            const input = {
                prompt: data.prompt,
                image_size: "square" as const,
                num_inference_steps: modelSettings?.steps ?? 50,
                guidance_scale: data.guidanceScale || 3.5,
                num_images: data.count,
                enable_safety_checker:
                    runtime.getSetting("FAL_AI_ENABLE_SAFETY_CHECKER") ===
                    "true",
                safety_tolerance: Number(
                    runtime.getSetting("FAL_AI_SAFETY_TOLERANCE") || "2"
                ),
                output_format: "png" as const,
                seed: data.seed ?? 6252023,
                ...(runtime.getSetting("FAL_AI_LORA_PATH")
                    ? {
                          loras: [
                              {
                                  path: runtime.getSetting("FAL_AI_LORA_PATH"),
                                  scale: 1,
                              },
                          ],
                      }
                    : {}),
            };

            // Subscribe to the model
            const result = await fal.subscribe(model, {
                input,
                logs: true,
                onQueueUpdate: (update) => {
                    if (update.status === "IN_PROGRESS") {
                        elizaLogger.info(update.logs.map((log) => log.message));
                    }
                },
            });

            // Convert the returned image URLs to base64 to match existing functionality
            const base64Promises = result.data.images.map(async (image) => {
                const response = await fetch(image.url);
                const blob = await response.blob();
                const buffer = await blob.arrayBuffer();
                const base64 = Buffer.from(buffer).toString("base64");
                return `data:${image.content_type};base64,${base64}`;
            });

            const base64s = await Promise.all(base64Promises);
            return { success: true, data: base64s };
        } else if (runtime.imageModelProvider === ModelProviderName.VENICE) {
            const response = await fetch(
                "https://api.venice.ai/api/v1/image/generate",
                {
                    method: "POST",
                    headers: {
                        Authorization: `Bearer ${apiKey}`,
                        "Content-Type": "application/json",
                    },
                    body: JSON.stringify({
                        model: data.modelId || "fluently-xl",
                        prompt: data.prompt,
                        negative_prompt: data.negativePrompt,
                        width: data.width,
                        height: data.height,
                        steps: data.numIterations,
                        seed: data.seed,
                        style_preset: data.stylePreset,
                        hide_watermark: data.hideWatermark,
                    }),
                }
            );

            const result = await response.json();

            if (!result.images || !Array.isArray(result.images)) {
                throw new Error("Invalid response format from Venice AI");
            }

            const base64s = result.images.map((base64String) => {
                if (!base64String) {
                    throw new Error(
                        "Empty base64 string in Venice AI response"
                    );
                }
                return `data:image/png;base64,${base64String}`;
            });

            return { success: true, data: base64s };
        } else if (runtime.imageModelProvider === ModelProviderName.LIVEPEER) {
            if (!apiKey) {
                throw new Error("Livepeer Gateway is not defined");
            }
            try {
                const baseUrl = new URL(apiKey);
                if (!baseUrl.protocol.startsWith("http")) {
                    throw new Error("Invalid Livepeer Gateway URL protocol");
                }
                const response = await fetch(
                    `${baseUrl.toString()}text-to-image`,
                    {
                        method: "POST",
                        headers: {
                            "Content-Type": "application/json",
                        },
                        body: JSON.stringify({
                            model_id:
                                data.modelId || "ByteDance/SDXL-Lightning",
                            prompt: data.prompt,
                            width: data.width || 1024,
                            height: data.height || 1024,
                        }),
                    }
                );
                const result = await response.json();
                if (!result.images?.length) {
                    throw new Error("No images generated");
                }
                const base64Images = await Promise.all(
                    result.images.map(async (image) => {
                        console.log("imageUrl console log", image.url);
                        let imageUrl;
                        if (image.url.includes("http")) {
                            imageUrl = image.url;
                        } else {
                            imageUrl = `${apiKey}${image.url}`;
                        }
                        const imageResponse = await fetch(imageUrl);
                        if (!imageResponse.ok) {
                            throw new Error(
                                `Failed to fetch image: ${imageResponse.statusText}`
                            );
                        }
                        const blob = await imageResponse.blob();
                        const arrayBuffer = await blob.arrayBuffer();
                        const base64 =
                            Buffer.from(arrayBuffer).toString("base64");
                        return `data:image/jpeg;base64,${base64}`;
                    })
                );
                return {
                    success: true,
                    data: base64Images,
                };
            } catch (error) {
                console.error(error);
                return { success: false, error: error };
            }
        } else {
            let targetSize = `${data.width}x${data.height}`;
            if (
                targetSize !== "1024x1024" &&
                targetSize !== "1792x1024" &&
                targetSize !== "1024x1792"
            ) {
                targetSize = "1024x1024";
            }
            const openaiApiKey = runtime.getSetting("OPENAI_API_KEY") as string;
            if (!openaiApiKey) {
                throw new Error("OPENAI_API_KEY is not set");
            }
            const openai = new OpenAI({
                apiKey: openaiApiKey as string,
            });
            const response = await openai.images.generate({
                model,
                prompt: data.prompt,
                size: targetSize as "1024x1024" | "1792x1024" | "1024x1792",
                n: data.count,
                response_format: "b64_json",
            });
            const base64s = response.data.map(
                (image) => `data:image/png;base64,${image.b64_json}`
            );
            return { success: true, data: base64s };
        }
    } catch (error) {
        console.error(error);
        return { success: false, error: error };
    }
};

export const generateCaption = async (
    data: { imageUrl: string },
    runtime: IAgentRuntime
): Promise<{
    title: string;
    description: string;
}> => {
    const { imageUrl } = data;
    const imageDescriptionService =
        runtime.getService<IImageDescriptionService>(
            ServiceType.IMAGE_DESCRIPTION
        );

    if (!imageDescriptionService) {
        throw new Error("Image description service not found");
    }

    const resp = await imageDescriptionService.describeImage(imageUrl);
    return {
        title: resp.title.trim(),
        description: resp.description.trim(),
    };
};

export const generateWebSearch = async (
    query: string,
    runtime: IAgentRuntime
): Promise<SearchResponse> => {
    try {
        const apiKey = runtime.getSetting("TAVILY_API_KEY") as string;
        if (!apiKey) {
            throw new Error("TAVILY_API_KEY is not set");
        }
        const tvly = tavily({ apiKey });
        const response = await tvly.search(query, {
            includeAnswer: true,
            maxResults: 3, // 5 (default)
            topic: "general", // "general"(default) "news"
            searchDepth: "basic", // "basic"(default) "advanced"
            includeImages: false, // false (default) true
        });
        return response;
    } catch (error) {
        elizaLogger.error("Error:", error);
    }
};
/**
 * Configuration options for generating objects with a model.
 */
export interface GenerationOptions {
    runtime: IAgentRuntime;
    context: string;
    modelClass: ModelClass;
    schema?: ZodSchema;
    schemaName?: string;
    schemaDescription?: string;
    stop?: string[];
    mode?: "auto" | "json" | "tool";
    experimental_providerMetadata?: Record<string, unknown>;
}

/**
 * Base settings for model generation.
 */
interface ModelSettings {
    prompt: string;
    temperature: number;
    maxTokens: number;
    frequencyPenalty: number;
    presencePenalty: number;
    stop?: string[];
    experimental_telemetry?: TelemetrySettings;
}

/**
 * Generates structured objects from a prompt using specified AI models and configuration options.
 *
 * @param {GenerationOptions} options - Configuration options for generating objects.
 * @returns {Promise<any[]>} - A promise that resolves to an array of generated objects.
 * @throws {Error} - Throws an error if the provider is unsupported or if generation fails.
 */
export const generateObject = async ({
    runtime,
    context,
    modelClass,
    schema,
    schemaName,
    schemaDescription,
    stop,
    mode = "json",
}: GenerationOptions): Promise<GenerateObjectResult<unknown>> => {
    if (!context) {
        const errorMessage = "generateObject context is empty";
        console.error(errorMessage);
        throw new Error(errorMessage);
    }

    const provider = runtime.modelProvider;
    const model = models[provider].model[modelClass];
    const temperature = models[provider].settings.temperature;
    const frequency_penalty = models[provider].settings.frequency_penalty;
    const presence_penalty = models[provider].settings.presence_penalty;
    const max_context_length = models[provider].settings.maxInputTokens;
    const max_response_length = models[provider].settings.maxOutputTokens;
    const experimental_telemetry = models[provider].settings.experimental_telemetry;
    const apiKey = runtime.token;

    try {
        const tokenizationService = runtime.getService<ITokenizationService>(
            ServiceType.TOKENIZATION
        );

        context = await tokenizationService.trimTokens(
            context,
            max_context_length,
            model
        );

        const modelOptions: ModelSettings = {
            prompt: context,
            temperature,
            maxTokens: max_response_length,
            frequencyPenalty: frequency_penalty,
            presencePenalty: presence_penalty,
            stop: stop || models[provider].settings.stop,
            experimental_telemetry: experimental_telemetry,
        };

        const response = await handleProvider({
            provider,
            model,
            apiKey,
            schema,
            schemaName,
            schemaDescription,
            mode,
            modelOptions,
            runtime,
            context,
            modelClass,
        });

        return response;
    } catch (error) {
        console.error("Error in generateObject:", error);
        throw error;
    }
};

/**
 * Interface for provider-specific generation options.
 */
interface ProviderOptions {
    runtime: IAgentRuntime;
    provider: ModelProviderName;
    model: any;
    apiKey: string;
    schema?: ZodSchema;
    schemaName?: string;
    schemaDescription?: string;
    mode?: "auto" | "json" | "tool";
    experimental_providerMetadata?: Record<string, unknown>;
    modelOptions: ModelSettings;
    modelClass: string;
    context: string;
}

/**
 * Handles AI generation based on the specified provider.
 *
 * @param {ProviderOptions} options - Configuration options specific to the provider.
 * @returns {Promise<any[]>} - A promise that resolves to an array of generated objects.
 */
export async function handleProvider(
    options: ProviderOptions
): Promise<GenerateObjectResult<unknown>> {
    const { provider, runtime, context, modelClass } = options;
    switch (provider) {
        case ModelProviderName.OPENAI:
        case ModelProviderName.ETERNALAI:
        case ModelProviderName.ALI_BAILIAN:
        case ModelProviderName.VOLENGINE:
        case ModelProviderName.LLAMACLOUD:
        case ModelProviderName.TOGETHER:
        case ModelProviderName.NANOGPT:
        case ModelProviderName.AKASH_CHAT_API:
            return await handleOpenAI(options);
        case ModelProviderName.ANTHROPIC:
        case ModelProviderName.CLAUDE_VERTEX:
            return await handleAnthropic(options);
        case ModelProviderName.GROK:
            return await handleGrok(options);
        case ModelProviderName.GROQ:
            return await handleGroq(options);
        case ModelProviderName.LLAMALOCAL:
            return await generateObjectDeprecated({
                runtime,
                context,
                modelClass,
            });
        case ModelProviderName.GOOGLE:
            return await handleGoogle(options);
        case ModelProviderName.REDPILL:
            return await handleRedPill(options);
        case ModelProviderName.OPENROUTER:
            return await handleOpenRouter(options);
        case ModelProviderName.OLLAMA:
            return await handleOllama(options);
        default: {
            const errorMessage = `Unsupported provider: ${provider}`;
            elizaLogger.error(errorMessage);
            throw new Error(errorMessage);
        }
    }
}
/**
 * Handles object generation for OpenAI.
 *
 * @param {ProviderOptions} options - Options specific to OpenAI.
 * @returns {Promise<GenerateObjectResult<unknown>>} - A promise that resolves to generated objects.
 */
async function handleOpenAI({
    model,
    apiKey,
    schema,
    schemaName,
    schemaDescription,
    mode,
    modelOptions,
}: ProviderOptions): Promise<GenerateObjectResult<unknown>> {
    const baseURL = models.openai.endpoint || undefined;
    const openai = createOpenAI({ apiKey, baseURL });
    return await aiGenerateObject({
        model: openai.languageModel(model),
        schema,
        schemaName,
        schemaDescription,
        mode,
        ...modelOptions,
    });
}

/**
 * Handles object generation for Anthropic models.
 *
 * @param {ProviderOptions} options - Options specific to Anthropic.
 * @returns {Promise<GenerateObjectResult<unknown>>} - A promise that resolves to generated objects.
 */
async function handleAnthropic({
    model,
    apiKey,
    schema,
    schemaName,
    schemaDescription,
    mode,
    modelOptions,
}: ProviderOptions): Promise<GenerateObjectResult<unknown>> {
    const anthropic = createAnthropic({ apiKey });
    return await aiGenerateObject({
        model: anthropic.languageModel(model),
        schema,
        schemaName,
        schemaDescription,
        mode,
        ...modelOptions,
    });
}

/**
 * Handles object generation for Grok models.
 *
 * @param {ProviderOptions} options - Options specific to Grok.
 * @returns {Promise<GenerateObjectResult<unknown>>} - A promise that resolves to generated objects.
 */
async function handleGrok({
    model,
    apiKey,
    schema,
    schemaName,
    schemaDescription,
    mode,
    modelOptions,
}: ProviderOptions): Promise<GenerateObjectResult<unknown>> {
    const grok = createOpenAI({ apiKey, baseURL: models.grok.endpoint });
    return await aiGenerateObject({
        model: grok.languageModel(model, { parallelToolCalls: false }),
        schema,
        schemaName,
        schemaDescription,
        mode,
        ...modelOptions,
    });
}

/**
 * Handles object generation for Groq models.
 *
 * @param {ProviderOptions} options - Options specific to Groq.
 * @returns {Promise<GenerateObjectResult<unknown>>} - A promise that resolves to generated objects.
 */
async function handleGroq({
    model,
    apiKey,
    schema,
    schemaName,
    schemaDescription,
    mode,
    modelOptions,
}: ProviderOptions): Promise<GenerateObjectResult<unknown>> {
    const groq = createGroq({ apiKey });
    return await aiGenerateObject({
        model: groq.languageModel(model),
        schema,
        schemaName,
        schemaDescription,
        mode,
        ...modelOptions,
    });
}

/**
 * Handles object generation for Google models.
 *
 * @param {ProviderOptions} options - Options specific to Google.
 * @returns {Promise<GenerateObjectResult<unknown>>} - A promise that resolves to generated objects.
 */
async function handleGoogle({
    model,
    apiKey: _apiKey,
    schema,
    schemaName,
    schemaDescription,
    mode,
    modelOptions,
}: ProviderOptions): Promise<GenerateObjectResult<unknown>> {
    const google = createGoogleGenerativeAI();
    return await aiGenerateObject({
        model: google(model),
        schema,
        schemaName,
        schemaDescription,
        mode,
        ...modelOptions,
    });
}

/**
 * Handles object generation for Redpill models.
 *
 * @param {ProviderOptions} options - Options specific to Redpill.
 * @returns {Promise<GenerateObjectResult<unknown>>} - A promise that resolves to generated objects.
 */
async function handleRedPill({
    model,
    apiKey,
    schema,
    schemaName,
    schemaDescription,
    mode,
    modelOptions,
}: ProviderOptions): Promise<GenerateObjectResult<unknown>> {
    const redPill = createOpenAI({ apiKey, baseURL: models.redpill.endpoint });
    return await aiGenerateObject({
        model: redPill.languageModel(model),
        schema,
        schemaName,
        schemaDescription,
        mode,
        ...modelOptions,
    });
}

/**
 * Handles object generation for OpenRouter models.
 *
 * @param {ProviderOptions} options - Options specific to OpenRouter.
 * @returns {Promise<GenerateObjectResult<unknown>>} - A promise that resolves to generated objects.
 */
async function handleOpenRouter({
    model,
    apiKey,
    schema,
    schemaName,
    schemaDescription,
    mode,
    modelOptions,
}: ProviderOptions): Promise<GenerateObjectResult<unknown>> {
    const openRouter = createOpenAI({
        apiKey,
        baseURL: models.openrouter.endpoint,
    });
    return await aiGenerateObject({
        model: openRouter.languageModel(model),
        schema,
        schemaName,
        schemaDescription,
        mode,
        ...modelOptions,
    });
}

/**
 * Handles object generation for Ollama models.
 *
 * @param {ProviderOptions} options - Options specific to Ollama.
 * @returns {Promise<GenerateObjectResult<unknown>>} - A promise that resolves to generated objects.
 */
async function handleOllama({
    model,
    schema,
    schemaName,
    schemaDescription,
    mode,
    modelOptions,
    provider,
}: ProviderOptions): Promise<GenerateObjectResult<unknown>> {
    const ollamaProvider = createOllama({
        baseURL: models[provider].endpoint + "/api",
    });
    const ollama = ollamaProvider(model);
    return await aiGenerateObject({
        model: ollama,
        schema,
        schemaName,
        schemaDescription,
        mode,
        ...modelOptions,
    });
}

// Add type definition for Together AI response
interface TogetherAIImageResponse {
    data: Array<{
        url: string;
        content_type?: string;
        image_type?: string;
    }>;
}

export async function generateTweetActions({
    runtime,
    context,
    modelClass,
}: {
    runtime: IAgentRuntime;
    context: string;
    modelClass: string;
}): Promise<ActionResponse | null> {
    let retryDelay = 1000;
    while (true) {
        try {
            const response = await generateText({
                runtime,
                context,
                modelClass,
            });
            console.debug(
                "Received response from generateText for tweet actions:",
                response
            );
            const { actions } = parseActionResponseFromText(response.trim());
            if (actions) {
                console.debug("Parsed tweet actions:", actions);
                return actions;
            } else {
                elizaLogger.debug("generateTweetActions no valid response");
            }
        } catch (error) {
            elizaLogger.error("Error in generateTweetActions:", error);
            if (
                error instanceof TypeError &&
                error.message.includes("queueTextCompletion")
            ) {
                elizaLogger.error(
                    "TypeError: Cannot read properties of null (reading 'queueTextCompletion')"
                );
            }
        }
        elizaLogger.log(`Retrying in ${retryDelay}ms...`);
        await new Promise((resolve) => setTimeout(resolve, retryDelay));
        retryDelay *= 2;
    }
}<|MERGE_RESOLUTION|>--- conflicted
+++ resolved
@@ -187,7 +187,7 @@
         elizaLogger.debug(
             `Trimming context to max length of ${max_context_length} tokens.`
         );
-<<<<<<< HEAD
+
         const tokenizationService = runtime.getService<ITokenizationService>(
             ServiceType.TOKENIZATION
         );
@@ -197,9 +197,6 @@
             max_context_length,
             model
         );
-=======
-        context = trimTokens(context, max_context_length, "gpt-4o");
->>>>>>> 2b6c6a90
 
         let response: string;
 
