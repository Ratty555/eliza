--- conflicted
+++ resolved
@@ -1,37 +1,33 @@
 {
-    "name": "@elizaos/plugin-cronoszkevm",
-<<<<<<< HEAD
-    "version": "0.1.9",
-=======
-    "version": "0.1.8-alpha.1",
->>>>>>> d5f2924d
-    "type": "module",
-    "main": "dist/index.js",
-    "module": "dist/index.js",
-    "types": "dist/index.d.ts",
-    "exports": {
-        "./package.json": "./package.json",
-        ".": {
-            "import": {
-                "@elizaos/source": "./src/index.ts",
-                "types": "./dist/index.d.ts",
-                "default": "./dist/index.js"
-            }
-        }
-    },
-    "files": [
-        "dist"
-    ],
-    "dependencies": {
-        "@elizaos/core": "workspace:*",
-        "tsup": "^8.3.5",
-        "viem": "2.22.2"
-    },
-    "scripts": {
-        "build": "tsup --format esm --dts",
-        "lint": "eslint --fix  --cache ."
-    },
-    "peerDependencies": {
-        "whatwg-url": "7.1.0"
-    }
+	"name": "@elizaos/plugin-cronoszkevm",
+	"version": "0.1.9",
+	"type": "module",
+	"main": "dist/index.js",
+	"module": "dist/index.js",
+	"types": "dist/index.d.ts",
+	"exports": {
+		"./package.json": "./package.json",
+		".": {
+			"import": {
+				"@elizaos/source": "./src/index.ts",
+				"types": "./dist/index.d.ts",
+				"default": "./dist/index.js"
+			}
+		}
+	},
+	"files": [
+		"dist"
+	],
+	"dependencies": {
+		"@elizaos/core": "workspace:*",
+		"tsup": "^8.3.5",
+		"viem": "2.22.2"
+	},
+	"scripts": {
+		"build": "tsup --format esm --dts",
+		"lint": "eslint --fix  --cache ."
+	},
+	"peerDependencies": {
+		"whatwg-url": "7.1.0"
+	}
 }