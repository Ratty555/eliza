export * from "./actions/registerIP";
export * from "./actions/licenseIP";
export * from "./actions/attachTerms";
export * from "./providers/wallet";
<<<<<<< HEAD
export * from "./actions/getAvailableLicenses";
=======
export * from "./providers/pinata";
>>>>>>> c176e1e8
export * from "./types";

import type { Plugin } from "@ai16z/eliza";
import { storyWalletProvider } from "./providers/wallet";
import { storyPinataProvider } from "./providers/pinata";
import { registerIPAction } from "./actions/registerIP";
import { licenseIPAction } from "./actions/licenseIP";
<<<<<<< HEAD
import { getAvailableLicensesAction } from "./actions/getAvailableLicenses";
=======
import { attachTermsAction } from "./actions/attachTerms";
>>>>>>> c176e1e8

export const storyPlugin: Plugin = {
    name: "story",
    description: "Story integration plugin",
    providers: [storyWalletProvider, storyPinataProvider],
    evaluators: [],
    services: [],
<<<<<<< HEAD
    actions: [registerIPAction, licenseIPAction, getAvailableLicensesAction],
=======
    actions: [registerIPAction, licenseIPAction, attachTermsAction],
>>>>>>> c176e1e8
};

export default storyPlugin;<|MERGE_RESOLUTION|>--- conflicted
+++ resolved
@@ -2,11 +2,8 @@
 export * from "./actions/licenseIP";
 export * from "./actions/attachTerms";
 export * from "./providers/wallet";
-<<<<<<< HEAD
 export * from "./actions/getAvailableLicenses";
-=======
 export * from "./providers/pinata";
->>>>>>> c176e1e8
 export * from "./types";
 
 import type { Plugin } from "@ai16z/eliza";
@@ -14,11 +11,8 @@
 import { storyPinataProvider } from "./providers/pinata";
 import { registerIPAction } from "./actions/registerIP";
 import { licenseIPAction } from "./actions/licenseIP";
-<<<<<<< HEAD
 import { getAvailableLicensesAction } from "./actions/getAvailableLicenses";
-=======
 import { attachTermsAction } from "./actions/attachTerms";
->>>>>>> c176e1e8
 
 export const storyPlugin: Plugin = {
     name: "story",
@@ -26,11 +20,7 @@
     providers: [storyWalletProvider, storyPinataProvider],
     evaluators: [],
     services: [],
-<<<<<<< HEAD
-    actions: [registerIPAction, licenseIPAction, getAvailableLicensesAction],
-=======
-    actions: [registerIPAction, licenseIPAction, attachTermsAction],
->>>>>>> c176e1e8
+    actions: [registerIPAction, licenseIPAction, attachTermsAction, getAvailableLicensesAction],
 };
 
 export default storyPlugin;