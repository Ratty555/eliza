import { PGLiteDatabaseAdapter } from "@elizaos/adapter-pglite";
import { PostgresDatabaseAdapter } from "@elizaos/adapter-postgres";
import { RedisClient } from "@elizaos/adapter-redis";
import { SqliteDatabaseAdapter } from "@elizaos/adapter-sqlite";
import { AutoClientInterface } from "@elizaos/client-auto";
import { DiscordClientInterface } from "@elizaos/client-discord";
import { FarcasterAgentClient } from "@elizaos/client-farcaster";
import { LensAgentClient } from "@elizaos/client-lens";
import { SlackClientInterface } from "@elizaos/client-slack";
import { TelegramClientInterface } from "@elizaos/client-telegram";
import { TwitterClientInterface } from "@elizaos/client-twitter";
// import { ReclaimAdapter } from "@elizaos/plugin-reclaim";
import { DirectClient } from "@elizaos/client-direct";
import {
    AgentRuntime,
    CacheManager,
    CacheStore,
    Character,
    Client,
    Clients,
    DbCacheAdapter,
    defaultCharacter,
    elizaLogger,
    FsCacheAdapter,
    IAgentRuntime,
    ICacheManager,
    IDatabaseAdapter,
    IDatabaseCacheAdapter,
    ModelProviderName,
    settings,
    stringToUuid,
    validateCharacterConfig,
} from "@elizaos/core";
import { zgPlugin } from "@elizaos/plugin-0g";
import { ThreeDGenerationPlugin } from "@elizaos/plugin-3d-generation";
import { abstractPlugin } from "@elizaos/plugin-abstract";
import { alloraPlugin } from "@elizaos/plugin-allora";
import { aptosPlugin } from "@elizaos/plugin-aptos";
import { artheraPlugin } from "@elizaos/plugin-arthera";
import { availPlugin } from "@elizaos/plugin-avail";
import { avalanchePlugin } from "@elizaos/plugin-avalanche";
import { binancePlugin } from "@elizaos/plugin-binance";
import { bootstrapPlugin } from "@elizaos/plugin-bootstrap";
import {
    advancedTradePlugin,
    coinbaseCommercePlugin,
    coinbaseMassPaymentsPlugin,
    tokenContractPlugin,
    tradePlugin,
    webhookPlugin,
} from "@elizaos/plugin-coinbase";
import { coinmarketcapPlugin } from "@elizaos/plugin-coinmarketcap";
import { coinPricePlugin } from "@elizaos/plugin-coinprice";
import { confluxPlugin } from "@elizaos/plugin-conflux";
import { createCosmosPlugin } from "@elizaos/plugin-cosmos";
import { cronosZkEVMPlugin } from "@elizaos/plugin-cronoszkevm";
import { echoChambersPlugin } from "@elizaos/plugin-echochambers";
import { evmPlugin } from "@elizaos/plugin-evm";
import { flowPlugin } from "@elizaos/plugin-flow";
import { fuelPlugin } from "@elizaos/plugin-fuel";
import { genLayerPlugin } from "@elizaos/plugin-genlayer";
import createGoatPlugin from "@elizaos/plugin-goat";
import { imageGenerationPlugin } from "@elizaos/plugin-image-generation";
import { multiversxPlugin } from "@elizaos/plugin-multiversx";
import { nearPlugin } from "@elizaos/plugin-near";
import { nftGenerationPlugin } from "@elizaos/plugin-nft-generation";
import { createNodePlugin } from "@elizaos/plugin-node";
import { obsidianPlugin } from "@elizaos/plugin-obsidian";
import { solanaPlugin } from "@elizaos/plugin-solana";
import { solanaAgentkitPlguin } from "@elizaos/plugin-solana-agentkit";
import { storyPlugin } from "@elizaos/plugin-story";
import { suiPlugin } from "@elizaos/plugin-sui";
import { TEEMode, teePlugin } from "@elizaos/plugin-tee";
import { teeMarlinPlugin } from "@elizaos/plugin-tee-marlin";
import { tonPlugin } from "@elizaos/plugin-ton";
import { webSearchPlugin } from "@elizaos/plugin-web-search";

import { giphyPlugin } from "@elizaos/plugin-giphy";
import { letzAIPlugin } from "@elizaos/plugin-letzai";
import { thirdwebPlugin } from "@elizaos/plugin-thirdweb";

import { zksyncEraPlugin } from "@elizaos/plugin-zksync-era";
<<<<<<< HEAD
import { openWeatherPlugin } from "@elizaos/plugin-open-weather";
import { raggraphPlugin } from "@elizaos/plugin-raggraph";
=======

import { OpacityAdapter } from "@elizaos/plugin-opacity";
import { openWeatherPlugin } from "@elizaos/plugin-open-weather";
import { stargazePlugin } from "@elizaos/plugin-stargaze";
>>>>>>> a28254c1
import Database from "better-sqlite3";
import fs from "fs";
import net from "net";
import path from "path";
import { fileURLToPath } from "url";
import yargs from "yargs";

const __filename = fileURLToPath(import.meta.url); // get the resolved path to the file
const __dirname = path.dirname(__filename); // get the name of the directory

export const wait = (minTime: number = 1000, maxTime: number = 3000) => {
    const waitTime =
        Math.floor(Math.random() * (maxTime - minTime + 1)) + minTime;
    return new Promise((resolve) => setTimeout(resolve, waitTime));
};

const logFetch = async (url: string, options: any) => {
    elizaLogger.debug(`Fetching ${url}`);
    // Disabled to avoid disclosure of sensitive information such as API keys
    // elizaLogger.debug(JSON.stringify(options, null, 2));
    return fetch(url, options);
};

export function parseArguments(): {
    character?: string;
    characters?: string;
} {
    try {
        return yargs(process.argv.slice(3))
            .option("character", {
                type: "string",
                description: "Path to the character JSON file",
            })
            .option("characters", {
                type: "string",
                description:
                    "Comma separated list of paths to character JSON files",
            })
            .parseSync();
    } catch (error) {
        elizaLogger.error("Error parsing arguments:", error);
        return {};
    }
}

function tryLoadFile(filePath: string): string | null {
    try {
        return fs.readFileSync(filePath, "utf8");
    } catch (e) {
        return null;
    }
}

function isAllStrings(arr: unknown[]): boolean {
    return Array.isArray(arr) && arr.every((item) => typeof item === "string");
}

export async function loadCharacters(
    charactersArg: string
): Promise<Character[]> {
    let characterPaths = charactersArg
        ?.split(",")
        .map((filePath) => filePath.trim());
    const loadedCharacters: Character[] = [];

    if (characterPaths?.length > 0) {
        for (const characterPath of characterPaths) {
            let content: string | null = null;
            let resolvedPath = "";

            // Try different path resolutions in order
            const pathsToTry = [
                characterPath, // exact path as specified
                path.resolve(process.cwd(), characterPath), // relative to cwd
                path.resolve(process.cwd(), "agent", characterPath), // Add this
                path.resolve(__dirname, characterPath), // relative to current script
                path.resolve(
                    __dirname,
                    "characters",
                    path.basename(characterPath)
                ), // relative to agent/characters
                path.resolve(
                    __dirname,
                    "../characters",
                    path.basename(characterPath)
                ), // relative to characters dir from agent
                path.resolve(
                    __dirname,
                    "../../characters",
                    path.basename(characterPath)
                ), // relative to project root characters dir
            ];

            elizaLogger.info(
                "Trying paths:",
                pathsToTry.map((p) => ({
                    path: p,
                    exists: fs.existsSync(p),
                }))
            );

            for (const tryPath of pathsToTry) {
                content = tryLoadFile(tryPath);
                if (content !== null) {
                    resolvedPath = tryPath;
                    break;
                }
            }

            if (content === null) {
                elizaLogger.error(
                    `Error loading character from ${characterPath}: File not found in any of the expected locations`
                );
                elizaLogger.error("Tried the following paths:");
                pathsToTry.forEach((p) => elizaLogger.error(` - ${p}`));
                process.exit(1);
            }

            try {
                const character = JSON.parse(content);
                validateCharacterConfig(character);

                // .id isn't really valid
                const characterId = character.id || character.name;
                const characterPrefix = `CHARACTER.${characterId.toUpperCase().replace(/ /g, "_")}.`;

                const characterSettings = Object.entries(process.env)
                    .filter(([key]) => key.startsWith(characterPrefix))
                    .reduce((settings, [key, value]) => {
                        const settingKey = key.slice(characterPrefix.length);
                        return { ...settings, [settingKey]: value };
                    }, {});

                if (Object.keys(characterSettings).length > 0) {
                    character.settings = character.settings || {};
                    character.settings.secrets = {
                        ...characterSettings,
                        ...character.settings.secrets,
                    };
                }

                // Handle plugins
                if (isAllStrings(character.plugins)) {
                    elizaLogger.info("Plugins are: ", character.plugins);
                    const importedPlugins = await Promise.all(
                        character.plugins.map(async (plugin) => {
                            const importedPlugin = await import(plugin);
                            return importedPlugin.default;
                        })
                    );
                    character.plugins = importedPlugins;
                }

                loadedCharacters.push(character);
                elizaLogger.info(
                    `Successfully loaded character from: ${resolvedPath}`
                );
            } catch (e) {
                elizaLogger.error(
                    `Error parsing character from ${resolvedPath}: ${e}`
                );
                process.exit(1);
            }
        }
    }

    if (loadedCharacters.length === 0) {
        elizaLogger.info("No characters found, using default character");
        loadedCharacters.push(defaultCharacter);
    }

    return loadedCharacters;
}

export function getTokenForProvider(
    provider: ModelProviderName,
    character: Character
): string | undefined {
    switch (provider) {
        // no key needed for llama_local or gaianet
        case ModelProviderName.LLAMALOCAL:
            return "";
        case ModelProviderName.OLLAMA:
            return "";
        case ModelProviderName.GAIANET:
            return "";
        case ModelProviderName.OPENAI:
            return (
                character.settings?.secrets?.OPENAI_API_KEY ||
                settings.OPENAI_API_KEY
            );
        case ModelProviderName.ETERNALAI:
            return (
                character.settings?.secrets?.ETERNALAI_API_KEY ||
                settings.ETERNALAI_API_KEY
            );
        case ModelProviderName.NINETEEN_AI:
            return (
                character.settings?.secrets?.NINETEEN_AI_API_KEY ||
                settings.NINETEEN_AI_API_KEY
            );
        case ModelProviderName.LLAMACLOUD:
        case ModelProviderName.TOGETHER:
            return (
                character.settings?.secrets?.LLAMACLOUD_API_KEY ||
                settings.LLAMACLOUD_API_KEY ||
                character.settings?.secrets?.TOGETHER_API_KEY ||
                settings.TOGETHER_API_KEY ||
                character.settings?.secrets?.OPENAI_API_KEY ||
                settings.OPENAI_API_KEY
            );
        case ModelProviderName.CLAUDE_VERTEX:
        case ModelProviderName.ANTHROPIC:
            return (
                character.settings?.secrets?.ANTHROPIC_API_KEY ||
                character.settings?.secrets?.CLAUDE_API_KEY ||
                settings.ANTHROPIC_API_KEY ||
                settings.CLAUDE_API_KEY
            );
        case ModelProviderName.REDPILL:
            return (
                character.settings?.secrets?.REDPILL_API_KEY ||
                settings.REDPILL_API_KEY
            );
        case ModelProviderName.OPENROUTER:
            return (
                character.settings?.secrets?.OPENROUTER ||
                settings.OPENROUTER_API_KEY
            );
        case ModelProviderName.GROK:
            return (
                character.settings?.secrets?.GROK_API_KEY ||
                settings.GROK_API_KEY
            );
        case ModelProviderName.HEURIST:
            return (
                character.settings?.secrets?.HEURIST_API_KEY ||
                settings.HEURIST_API_KEY
            );
        case ModelProviderName.GROQ:
            return (
                character.settings?.secrets?.GROQ_API_KEY ||
                settings.GROQ_API_KEY
            );
        case ModelProviderName.GALADRIEL:
            return (
                character.settings?.secrets?.GALADRIEL_API_KEY ||
                settings.GALADRIEL_API_KEY
            );
        case ModelProviderName.FAL:
            return (
                character.settings?.secrets?.FAL_API_KEY || settings.FAL_API_KEY
            );
        case ModelProviderName.ALI_BAILIAN:
            return (
                character.settings?.secrets?.ALI_BAILIAN_API_KEY ||
                settings.ALI_BAILIAN_API_KEY
            );
        case ModelProviderName.VOLENGINE:
            return (
                character.settings?.secrets?.VOLENGINE_API_KEY ||
                settings.VOLENGINE_API_KEY
            );
        case ModelProviderName.NANOGPT:
            return (
                character.settings?.secrets?.NANOGPT_API_KEY ||
                settings.NANOGPT_API_KEY
            );
        case ModelProviderName.HYPERBOLIC:
            return (
                character.settings?.secrets?.HYPERBOLIC_API_KEY ||
                settings.HYPERBOLIC_API_KEY
            );
        case ModelProviderName.VENICE:
            return (
                character.settings?.secrets?.VENICE_API_KEY ||
                settings.VENICE_API_KEY
            );
        case ModelProviderName.AKASH_CHAT_API:
            return (
                character.settings?.secrets?.AKASH_CHAT_API_KEY ||
                settings.AKASH_CHAT_API_KEY
            );
        case ModelProviderName.GOOGLE:
            return (
                character.settings?.secrets?.GOOGLE_GENERATIVE_AI_API_KEY ||
                settings.GOOGLE_GENERATIVE_AI_API_KEY
            );
        case ModelProviderName.LETZAI:
            return (
                character.settings?.secrets?.LETZAI_API_KEY ||
                settings.LETZAI_API_KEY
            );
        case ModelProviderName.INFERA:
            return (
                character.settings?.secrets?.INFERA_API_KEY ||
                settings.INFERA_API_KEY
            );
        default:
            const errorMessage = `Failed to get token - unsupported model provider: ${provider}`;
            elizaLogger.error(errorMessage);
            throw new Error(errorMessage);
    }
}

function initializeDatabase(dataDir: string) {
    if (process.env.POSTGRES_URL) {
        elizaLogger.info("Initializing PostgreSQL connection...");
        const db = new PostgresDatabaseAdapter({
            connectionString: process.env.POSTGRES_URL,
            parseInputs: true,
        });

        // Test the connection
        db.init()
            .then(() => {
                elizaLogger.success(
                    "Successfully connected to PostgreSQL database"
                );
            })
            .catch((error) => {
                elizaLogger.error("Failed to connect to PostgreSQL:", error);
            });

        return db;
    } else if (process.env.PGLITE_DATA_DIR) {
        elizaLogger.info("Initializing PgLite adapter...");
        // `dataDir: memory://` for in memory pg
        const db = new PGLiteDatabaseAdapter({
            dataDir: process.env.PGLITE_DATA_DIR,
        });
        return db;
    } else {
        const filePath =
            process.env.SQLITE_FILE ?? path.resolve(dataDir, "db.sqlite");
        // ":memory:";
        const db = new SqliteDatabaseAdapter(new Database(filePath));
        return db;
    }
}

// also adds plugins from character file into the runtime
export async function initializeClients(
    character: Character,
    runtime: IAgentRuntime
) {
    // each client can only register once
    // and if we want two we can explicitly support it
    const clients: Record<string, any> = {};
    const clientTypes: string[] =
        character.clients?.map((str) => str.toLowerCase()) || [];
    elizaLogger.log("initializeClients", clientTypes, "for", character.name);

    // Start Auto Client if "auto" detected as a configured client
    if (clientTypes.includes(Clients.AUTO)) {
        const autoClient = await AutoClientInterface.start(runtime);
        if (autoClient) clients.auto = autoClient;
    }

    if (clientTypes.includes(Clients.DISCORD)) {
        const discordClient = await DiscordClientInterface.start(runtime);
        if (discordClient) clients.discord = discordClient;
    }

    if (clientTypes.includes(Clients.TELEGRAM)) {
        const telegramClient = await TelegramClientInterface.start(runtime);
        if (telegramClient) clients.telegram = telegramClient;
    }

    if (clientTypes.includes(Clients.TWITTER)) {
        const twitterClient = await TwitterClientInterface.start(runtime);
        if (twitterClient) {
            clients.twitter = twitterClient;
        }
    }

    if (clientTypes.includes(Clients.FARCASTER)) {
        // why is this one different :(
        const farcasterClient = new FarcasterAgentClient(runtime);
        if (farcasterClient) {
            farcasterClient.start();
            clients.farcaster = farcasterClient;
        }
    }
    if (clientTypes.includes("lens")) {
        const lensClient = new LensAgentClient(runtime);
        lensClient.start();
        clients.lens = lensClient;
    }

    elizaLogger.log("client keys", Object.keys(clients));

    // TODO: Add Slack client to the list
    // Initialize clients as an object

    if (clientTypes.includes("slack")) {
        const slackClient = await SlackClientInterface.start(runtime);
        if (slackClient) clients.slack = slackClient; // Use object property instead of push
    }

    function determineClientType(client: Client): string {
        // Check if client has a direct type identifier
        if ("type" in client) {
            return (client as any).type;
        }

        // Check constructor name
        const constructorName = client.constructor?.name;
        if (constructorName && !constructorName.includes("Object")) {
            return constructorName.toLowerCase().replace("client", "");
        }

        // Fallback: Generate a unique identifier
        return `client_${Date.now()}`;
    }

    if (character.plugins?.length > 0) {
        for (const plugin of character.plugins) {
            if (plugin.clients) {
                for (const client of plugin.clients) {
                    const startedClient = await client.start(runtime);
                    const clientType = determineClientType(client);
                    elizaLogger.debug(
                        `Initializing client of type: ${clientType}`
                    );
                    clients[clientType] = startedClient;
                }
            }
        }
    }

    return clients;
}

function getSecret(character: Character, secret: string) {
    return character.settings?.secrets?.[secret] || process.env[secret];
}

let nodePlugin: any | undefined;

export async function createAgent(
    character: Character,
    db: IDatabaseAdapter,
    cache: ICacheManager,
    token: string
): Promise<AgentRuntime> {
    elizaLogger.log(`Creating runtime for character ${character.name}`);

    nodePlugin ??= createNodePlugin();

    const teeMode = getSecret(character, "TEE_MODE") || "OFF";
    const walletSecretSalt = getSecret(character, "WALLET_SECRET_SALT");

    // Validate TEE configuration
    if (teeMode !== TEEMode.OFF && !walletSecretSalt) {
        elizaLogger.error(
            "WALLET_SECRET_SALT required when TEE_MODE is enabled"
        );
        throw new Error("Invalid TEE configuration");
    }

    let goatPlugin: any | undefined;

    if (getSecret(character, "EVM_PRIVATE_KEY")) {
        goatPlugin = await createGoatPlugin((secret) =>
            getSecret(character, secret)
        );
    }

    // Initialize Reclaim adapter if environment variables are present
    // let verifiableInferenceAdapter;
    // if (
    //     process.env.RECLAIM_APP_ID &&
    //     process.env.RECLAIM_APP_SECRET &&
    //     process.env.VERIFIABLE_INFERENCE_ENABLED === "true"
    // ) {
    //     verifiableInferenceAdapter = new ReclaimAdapter({
    //         appId: process.env.RECLAIM_APP_ID,
    //         appSecret: process.env.RECLAIM_APP_SECRET,
    //         modelProvider: character.modelProvider,
    //         token,
    //     });
    //     elizaLogger.log("Verifiable inference adapter initialized");
    // }
    // Initialize Opacity adapter if environment variables are present
    let verifiableInferenceAdapter;
    if (
        process.env.OPACITY_TEAM_ID &&
        process.env.OPACITY_CLOUDFLARE_NAME &&
        process.env.OPACITY_PROVER_URL &&
        process.env.VERIFIABLE_INFERENCE_ENABLED === "true"
    ) {
        verifiableInferenceAdapter = new OpacityAdapter({
            teamId: process.env.OPACITY_TEAM_ID,
            teamName: process.env.OPACITY_CLOUDFLARE_NAME,
            opacityProverUrl: process.env.OPACITY_PROVER_URL,
            modelProvider: character.modelProvider,
            token: token,
        });
        elizaLogger.log("Verifiable inference adapter initialized");
        elizaLogger.log("teamId", process.env.OPACITY_TEAM_ID);
        elizaLogger.log("teamName", process.env.OPACITY_CLOUDFLARE_NAME);
        elizaLogger.log("opacityProverUrl", process.env.OPACITY_PROVER_URL);
        elizaLogger.log("modelProvider", character.modelProvider);
        elizaLogger.log("token", token);
    }

    return new AgentRuntime({
        databaseAdapter: db,
        token,
        modelProvider: character.modelProvider,
        evaluators: [],
        character,
        // character.plugins are handled when clients are added
        plugins: [
            bootstrapPlugin,
            dominosPlugin,
            getSecret(character, "CONFLUX_CORE_PRIVATE_KEY")
                ? confluxPlugin
                : null,
            nodePlugin,
            coinPricePlugin,
            getSecret(character, "TAVILY_API_KEY") ? webSearchPlugin : null,
            getSecret(character, "SOLANA_PUBLIC_KEY") ||
            (getSecret(character, "WALLET_PUBLIC_KEY") &&
                !getSecret(character, "WALLET_PUBLIC_KEY")?.startsWith("0x"))
                ? solanaPlugin
                : null,
            getSecret(character, "SOLANA_PRIVATE_KEY")
                ? solanaAgentkitPlguin
                : null,
            (getSecret(character, "NEAR_ADDRESS") ||
                getSecret(character, "NEAR_WALLET_PUBLIC_KEY")) &&
            getSecret(character, "NEAR_WALLET_SECRET_KEY")
                ? nearPlugin
                : null,
            getSecret(character, "EVM_PUBLIC_KEY") ||
            (getSecret(character, "WALLET_PUBLIC_KEY") &&
                getSecret(character, "WALLET_PUBLIC_KEY")?.startsWith("0x"))
                ? evmPlugin
                : null,
            getSecret(character, "COSMOS_RECOVERY_PHRASE") &&
                getSecret(character, "COSMOS_AVAILABLE_CHAINS") &&
                createCosmosPlugin(),
            (getSecret(character, "SOLANA_PUBLIC_KEY") ||
                (getSecret(character, "WALLET_PUBLIC_KEY") &&
                    !getSecret(character, "WALLET_PUBLIC_KEY")?.startsWith(
                        "0x"
                    ))) &&
            getSecret(character, "SOLANA_ADMIN_PUBLIC_KEY") &&
            getSecret(character, "SOLANA_PRIVATE_KEY") &&
            getSecret(character, "SOLANA_ADMIN_PRIVATE_KEY")
                ? nftGenerationPlugin
                : null,
            getSecret(character, "ZEROG_PRIVATE_KEY") ? zgPlugin : null,
            getSecret(character, "COINMARKETCAP_API_KEY")
                ? coinmarketcapPlugin
                : null,
            getSecret(character, "COINBASE_COMMERCE_KEY")
                ? coinbaseCommercePlugin
                : null,
            getSecret(character, "FAL_API_KEY") ||
            getSecret(character, "OPENAI_API_KEY") ||
            getSecret(character, "VENICE_API_KEY") ||
            getSecret(character, "NINETEEN_AI_API_KEY") ||
            getSecret(character, "HEURIST_API_KEY") ||
            getSecret(character, "LIVEPEER_GATEWAY_URL")
                ? imageGenerationPlugin
                : null,
            getSecret(character, "FAL_API_KEY") ? ThreeDGenerationPlugin : null,
            ...(getSecret(character, "COINBASE_API_KEY") &&
            getSecret(character, "COINBASE_PRIVATE_KEY")
                ? [
                      coinbaseMassPaymentsPlugin,
                      tradePlugin,
                      tokenContractPlugin,
                      advancedTradePlugin,
                  ]
                : []),
            ...(teeMode !== TEEMode.OFF && walletSecretSalt ? [teePlugin] : []),
            getSecret(character, "COINBASE_API_KEY") &&
            getSecret(character, "COINBASE_PRIVATE_KEY") &&
            getSecret(character, "COINBASE_NOTIFICATION_URI")
                ? webhookPlugin
                : null,
            goatPlugin,
            getSecret(character, "COINGECKO_API_KEY") ? coingeckoPlugin : null,
            getSecret(character, "EVM_PROVIDER_URL") ? goatPlugin : null,
            getSecret(character, "ABSTRACT_PRIVATE_KEY")
                ? abstractPlugin
                : null,
            getSecret(character, "BINANCE_API_KEY") &&
            getSecret(character, "BINANCE_SECRET_KEY")
                ? binancePlugin
                : null,
            getSecret(character, "FLOW_ADDRESS") &&
            getSecret(character, "FLOW_PRIVATE_KEY")
                ? flowPlugin
                : null,
            getSecret(character, "APTOS_PRIVATE_KEY") ? aptosPlugin : null,
            getSecret(character, "MVX_PRIVATE_KEY") ? multiversxPlugin : null,
            getSecret(character, "ZKSYNC_PRIVATE_KEY") ? zksyncEraPlugin : null,
            getSecret(character, "CRONOSZKEVM_PRIVATE_KEY")
                ? cronosZkEVMPlugin
                : null,
            getSecret(character, "TEE_MARLIN") ? teeMarlinPlugin : null,
            getSecret(character, "TON_PRIVATE_KEY") ? tonPlugin : null,
            getSecret(character, "THIRDWEB_SECRET_KEY") ? thirdwebPlugin : null,
            getSecret(character, "SUI_PRIVATE_KEY") ? suiPlugin : null,
            getSecret(character, "STORY_PRIVATE_KEY") ? storyPlugin : null,
            getSecret(character, "FUEL_PRIVATE_KEY") ? fuelPlugin : null,
            getSecret(character, "AVALANCHE_PRIVATE_KEY")
                ? avalanchePlugin
                : null,
            getSecret(character, "ECHOCHAMBERS_API_URL") &&
            getSecret(character, "ECHOCHAMBERS_API_KEY")
                ? echoChambersPlugin
                : null,
            getSecret(character, "LETZAI_API_KEY") ? letzAIPlugin : null,
            getSecret(character, "STARGAZE_ENDPOINT") ? stargazePlugin : null,
            getSecret(character, "GIPHY_API_KEY") ? giphyPlugin : null,
            getSecret(character, "GENLAYER_PRIVATE_KEY")
                ? genLayerPlugin
                : null,
            getSecret(character, "AVAIL_SEED") &&
            getSecret(character, "AVAIL_APP_ID")
                ? availPlugin
                : null,
            getSecret(character, "OPEN_WEATHER_API_KEY")
                ? openWeatherPlugin
                : null,
            getSecret(character, "NEO4J_URI") &&
            getSecret(character, "NEO4J_USER") &&
            getSecret(character, "NEO4J_PASSWORD")
                ? raggraphPlugin
                : null,
            getSecret(character, "OBSIDIAN_API_TOKEN") ? obsidianPlugin : null,
            getSecret(character, "ARTHERA_PRIVATE_KEY")?.startsWith("0x")
                ? artheraPlugin
                : null,
            getSecret(character, "ALLORA_API_KEY") ? alloraPlugin : null,
        ].filter(Boolean),
        providers: [],
        actions: [],
        services: [],
        managers: [],
        cacheManager: cache,
        fetch: logFetch,
        verifiableInferenceAdapter,
    });
}

function initializeFsCache(baseDir: string, character: Character) {
    if (!character?.id) {
        throw new Error(
            "initializeFsCache requires id to be set in character definition"
        );
    }
    const cacheDir = path.resolve(baseDir, character.id, "cache");

    const cache = new CacheManager(new FsCacheAdapter(cacheDir));
    return cache;
}

function initializeDbCache(character: Character, db: IDatabaseCacheAdapter) {
    if (!character?.id) {
        throw new Error(
            "initializeFsCache requires id to be set in character definition"
        );
    }
    const cache = new CacheManager(new DbCacheAdapter(db, character.id));
    return cache;
}

function initializeCache(
    cacheStore: string,
    character: Character,
    baseDir?: string,
    db?: IDatabaseCacheAdapter
) {
    switch (cacheStore) {
        case CacheStore.REDIS:
            if (process.env.REDIS_URL) {
                elizaLogger.info("Connecting to Redis...");
                const redisClient = new RedisClient(process.env.REDIS_URL);
                if (!character?.id) {
                    throw new Error(
                        "CacheStore.REDIS requires id to be set in character definition"
                    );
                }
                return new CacheManager(
                    new DbCacheAdapter(redisClient, character.id) // Using DbCacheAdapter since RedisClient also implements IDatabaseCacheAdapter
                );
            } else {
                throw new Error("REDIS_URL environment variable is not set.");
            }

        case CacheStore.DATABASE:
            if (db) {
                elizaLogger.info("Using Database Cache...");
                return initializeDbCache(character, db);
            } else {
                throw new Error(
                    "Database adapter is not provided for CacheStore.Database."
                );
            }

        case CacheStore.FILESYSTEM:
            elizaLogger.info("Using File System Cache...");
            if (!baseDir) {
                throw new Error(
                    "baseDir must be provided for CacheStore.FILESYSTEM."
                );
            }
            return initializeFsCache(baseDir, character);

        default:
            throw new Error(
                `Invalid cache store: ${cacheStore} or required configuration missing.`
            );
    }
}

async function startAgent(
    character: Character,
    directClient: DirectClient
): Promise<AgentRuntime> {
    let db: IDatabaseAdapter & IDatabaseCacheAdapter;
    try {
        character.id ??= stringToUuid(character.name);
        character.username ??= character.name;

        const token = getTokenForProvider(character.modelProvider, character);
        const dataDir = path.join(__dirname, "../data");

        if (!fs.existsSync(dataDir)) {
            fs.mkdirSync(dataDir, { recursive: true });
        }

        db = initializeDatabase(dataDir) as IDatabaseAdapter &
            IDatabaseCacheAdapter;

        await db.init();

        const cache = initializeCache(
            process.env.CACHE_STORE ?? CacheStore.DATABASE,
            character,
            "",
            db
        ); // "" should be replaced with dir for file system caching. THOUGHTS: might probably make this into an env
        const runtime: AgentRuntime = await createAgent(
            character,
            db,
            cache,
            token
        );

        // start services/plugins/process knowledge
        await runtime.initialize();

        // start assigned clients
        runtime.clients = await initializeClients(character, runtime);

        // add to container
        directClient.registerAgent(runtime);

        // report to console
        elizaLogger.debug(`Started ${character.name} as ${runtime.agentId}`);

        return runtime;
    } catch (error) {
        elizaLogger.error(
            `Error starting agent for character ${character.name}:`,
            error
        );
        elizaLogger.error(error);
        if (db) {
            await db.close();
        }
        throw error;
    }
}

const checkPortAvailable = (port: number): Promise<boolean> => {
    return new Promise((resolve) => {
        const server = net.createServer();

        server.once("error", (err: NodeJS.ErrnoException) => {
            if (err.code === "EADDRINUSE") {
                resolve(false);
            }
        });

        server.once("listening", () => {
            server.close();
            resolve(true);
        });

        server.listen(port);
    });
};

const startAgents = async () => {
    const directClient = new DirectClient();
    let serverPort = parseInt(settings.SERVER_PORT || "3000");
    const args = parseArguments();
    let charactersArg = args.characters || args.character;
    let characters = [defaultCharacter];

    if (charactersArg) {
        characters = await loadCharacters(charactersArg);
    }

    try {
        for (const character of characters) {
            await startAgent(character, directClient);
        }
    } catch (error) {
        elizaLogger.error("Error starting agents:", error);
    }

    // Find available port
    while (!(await checkPortAvailable(serverPort))) {
        elizaLogger.warn(
            `Port ${serverPort} is in use, trying ${serverPort + 1}`
        );
        serverPort++;
    }

    // upload some agent functionality into directClient
    directClient.startAgent = async (character: Character) => {
        // wrap it so we don't have to inject directClient later
        return startAgent(character, directClient);
    };

    directClient.start(serverPort);

    if (serverPort !== parseInt(settings.SERVER_PORT || "3000")) {
        elizaLogger.log(`Server started on alternate port ${serverPort}`);
    }

    elizaLogger.log(
        "Run `pnpm start:client` to start the client and visit the outputted URL (http://localhost:5173) to chat with your agents. When running multiple agents, use client with different port `SERVER_PORT=3001 pnpm start:client`"
    );
};

startAgents().catch((error) => {
    elizaLogger.error("Unhandled error in startAgents:", error);
    process.exit(1);
});<|MERGE_RESOLUTION|>--- conflicted
+++ resolved
@@ -80,15 +80,11 @@
 import { thirdwebPlugin } from "@elizaos/plugin-thirdweb";
 
 import { zksyncEraPlugin } from "@elizaos/plugin-zksync-era";
-<<<<<<< HEAD
-import { openWeatherPlugin } from "@elizaos/plugin-open-weather";
 import { raggraphPlugin } from "@elizaos/plugin-raggraph";
-=======
-
 import { OpacityAdapter } from "@elizaos/plugin-opacity";
 import { openWeatherPlugin } from "@elizaos/plugin-open-weather";
 import { stargazePlugin } from "@elizaos/plugin-stargaze";
->>>>>>> a28254c1
+
 import Database from "better-sqlite3";
 import fs from "fs";
 import net from "net";
