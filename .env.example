--- conflicted
+++ resolved
@@ -807,11 +807,6 @@
 # Suno AI Music Generation
 SUNO_API_KEY=
 
-<<<<<<< HEAD
-# Mina Settings
-MINA_PRIVATE_KEY=
-MINA_NETWORK=devnet
-=======
 # Udio AI Music Generation
 UDIO_AUTH_TOKEN=
 
@@ -823,4 +818,7 @@
 HYPERBOLIC_GRANULAR_LOG=true
 HYPERBOLIC_SPASH=true
 HYPERBOLIC_LOG_LEVEL=debug
->>>>>>> c9c74344
+
+# Mina Settings
+MINA_PRIVATE_KEY=
+MINA_NETWORK=devnet